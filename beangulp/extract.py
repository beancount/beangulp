"""Extract script.

Read an import script and a list of downloaded filenames or directories of
downloaded files, and for each of those files, extract transactions from it.
"""
__copyright__ = "Copyright (C) 2016-2017  Martin Blais"
__license__ = "GNU GPLv2"

import itertools
import inspect
import logging
import sys
import textwrap

from beancount.core import data
from beancount.parser import printer
from beancount.ingest import similar
from beancount.ingest import identify
from beancount.ingest import cache
from beancount import loader


# The format for the header in the extracted output.
# You may override this value from your .import script.
HEADER = ';; -*- mode: beancount -*-\n'


# Name of metadata field to be set to indicate that the entry is a likely duplicate.
DUPLICATE_META = '__duplicate__'


def extract_from_file(filename, importer,
                      existing_entries=None,
                      min_date=None,
                      allow_none_for_tags_and_links=False):
    """Import entries from file 'filename' with the given matches,

    Also cross-check against a list of provided 'existing_entries' entries,
    de-duplicating and possibly auto-categorizing.

    Args:
      filename: The name of the file to import.
      importer: An importer object that matched the file.
      existing_entries: A list of existing entries parsed from a ledger, used to
        detect duplicates and automatically complete or categorize transactions.
      min_date: A date before which entries should be ignored. This is useful
        when an account has a valid check/assert; we could just ignore whatever
        comes before, if desired.
      allow_none_for_tags_and_links: A boolean, whether to allow plugins to
        generate Transaction objects with None as value for the 'tags' or 'links'
        attributes.
    Returns:
      A list of new imported entries.
    Raises:
      Exception: If there is an error in the importer's extract() method.
    """
    # Extract the entries.
    file = cache.get_file(filename)

    # Note: Let the exception through on purpose. This makes developing
    # importers much easier by rendering the details of the exceptions.
    #
    # Note: For legacy support, support calling without the existing entries.
    kwargs = {}
    if 'existing_entries' in inspect.signature(importer.extract).parameters:
        kwargs['existing_entries'] = existing_entries
    new_entries = importer.extract(file, **kwargs)
    if not new_entries:
        return []

    # Make sure the newly imported entries are sorted; don't trust the importer.
    new_entries.sort(key=data.entry_sortkey)

    # Ensure that the entries are typed correctly.
    for entry in new_entries:
        data.sanity_check_types(entry, allow_none_for_tags_and_links)

    # Filter out entries with dates before 'min_date'.
    if min_date:
        new_entries = list(itertools.dropwhile(lambda x: x.date < min_date,
                                               new_entries))

    return new_entries


def find_duplicate_entries(new_entries_list, existing_entries):
    """Flag potentially duplicate entries.

    Args:
      new_entries_list: A list of pairs of (key, lists of imported entries), one
        for each importer. The key identifies the filename and/or importer that
        yielded those new entries.
      existing_entries: A list of previously existing entries from the target
        ledger.
    Returns:
      A list of lists of modified new entries (like new_entries_list),
      potentially with modified metadata to indicate those which are duplicated.
    """
    mod_entries_list = []
    for key, new_entries in new_entries_list:
        # Find similar entries against the existing ledger only.
        duplicate_pairs = similar.find_similar_entries(new_entries, existing_entries)

        # Add a metadata marker to the extracted entries for duplicates.
        duplicate_set = set(id(entry) for entry, _ in duplicate_pairs)
        mod_entries = []
        for entry in new_entries:
            if id(entry) in duplicate_set:
                marked_meta = entry.meta.copy()
                marked_meta[DUPLICATE_META] = True
                entry = entry._replace(meta=marked_meta)
            mod_entries.append(entry)
        mod_entries_list.append((key, mod_entries))
    return mod_entries_list


def print_extracted_entries(entries, file):
    """Print a list of entries.

    Args:
      entries: A list of extracted entries.
      file: A file object to write to.
    """
    # Print the filename and which modules matched.
    # pylint: disable=invalid-name
    pr = lambda *args: print(*args, file=file)
    pr('')

    # Print out the entries.
    for entry in entries:
        # Check if this entry is a dup, and if so, comment it out.
        if DUPLICATE_META in entry.meta:
            meta = entry.meta.copy()
            meta.pop(DUPLICATE_META)
            entry = entry._replace(meta=meta)
            entry_string = textwrap.indent(printer.format_entry(entry), '; ')
        else:
            entry_string = printer.format_entry(entry)
        pr(entry_string)

    pr('')


def extract(importer_config,
            files_or_directories,
            output,
            entries=None,
            options_map=None,
            mindate=None,
            ascending=True,
            hooks=None):
    """Given an importer configuration, search for files that can be imported in the
    list of files or directories, run the signature checks on them, and if it
    succeeds, run the importer on the file.

    A list of entries for an existing ledger can be provided in order to perform
    de-duplication and a minimum date can be provided to filter out old entries.

    Args:
      importer_config: A list of (regexps, importer) pairs, the configuration.
      files_or_directories: A list of strings, filenames or directories to be processed.
      output: A file object, to be written to.
      entries: A list of directives loaded from the existing file for the newly
        extracted entries to be merged in.
      options_map: The options parsed from existing file.
      mindate: Optional minimum date to output transactions for.
      ascending: A boolean, true to print entries in ascending order, false if
        descending is desired.
      hooks: An optional list of hook functions to apply to the list of extract
        (filename, entries) pairs, in order. If not specified, find_duplicate_entries()
        is used, automatically.
    """
    allow_none_for_tags_and_links = (
        options_map and options_map["allow_deprecated_none_for_tags_and_links"])

    # Run all the importers and gather their result sets.
    new_entries_list = []
    for filename, importers in identify.find_imports(importer_config,
                                                     files_or_directories):
        for importer in importers:
            # Import and process the file.
            try:
                new_entries = extract_from_file(
                    filename,
                    importer,
                    existing_entries=entries,
                    min_date=mindate,
                    allow_none_for_tags_and_links=allow_none_for_tags_and_links)
                new_entries_list.append((filename, new_entries))
            except Exception as exc:
                logging.exception("Importer %s.extract() raised an unexpected error: %s",
                                  importer.name(), exc)
                continue

    # Find potential duplicate entries in the result sets, either against the
    # list of existing ones, or against each other. A single call to this
    # function is made on purpose, so that the function be able to merge
    # entries.
    if hooks is None:
        hooks = [find_duplicate_entries]
    for hook_fn in hooks:
        new_entries_list = hook_fn(new_entries_list, entries)
    assert isinstance(new_entries_list, list)
    assert all(isinstance(new_entries, tuple) for new_entries in new_entries_list)
    assert all(isinstance(new_entries[0], str) for new_entries in new_entries_list)
    assert all(isinstance(new_entries[1], list) for new_entries in new_entries_list)

    # Print out the results.
    output.write(HEADER)
    for key, new_entries in new_entries_list:
        output.write(identify.SECTION.format(key))
        output.write('\n')
        if not ascending:
            new_entries.reverse()
        print_extracted_entries(new_entries, output)


DESCRIPTION = "Extract transactions from downloads"


def add_arguments(parser):
    """Add arguments for the extract command."""

    parser.add_argument('-e', '-f', '--existing', '--previous', metavar='BEANCOUNT_FILE',
                        default=None,
                        help=('Beancount file or existing entries for de-duplication '
                              '(optional)'))

    parser.add_argument('-r', '--reverse', '--descending',
                        action='store_const', dest='ascending',
                        default=True, const=False,
                        help='Write out the entries in descending order')


def run(args, _, importers_list, files_or_directories, hooks=None):
    """Run the subcommand."""

    # Load the ledger, if one is specified.
    if args.existing:
        entries, _, options_map = loader.load_file(args.existing)
    else:
        entries, options_map = None, None

    extract(importers_list, files_or_directories, sys.stdout,
            entries=entries,
            options_map=options_map,
            mindate=None,
            ascending=args.ascending,
<<<<<<< HEAD
            detect_duplicates_func=detect_duplicates_func)
    return 0
=======
            hooks=hooks)
    return 0


def main():
    return scripts_utils.trampoline_to_ingest(sys.modules[__name__])
>>>>>>> 34c3d07a
<|MERGE_RESOLUTION|>--- conflicted
+++ resolved
@@ -246,14 +246,5 @@
             options_map=options_map,
             mindate=None,
             ascending=args.ascending,
-<<<<<<< HEAD
-            detect_duplicates_func=detect_duplicates_func)
-    return 0
-=======
             hooks=hooks)
-    return 0
-
-
-def main():
-    return scripts_utils.trampoline_to_ingest(sys.modules[__name__])
->>>>>>> 34c3d07a
+    return 0